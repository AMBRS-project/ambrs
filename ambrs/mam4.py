--- conflicted
+++ resolved
@@ -9,7 +9,6 @@
 from .scenario import Scenario
 from .ppe import Ensemble
 
-<<<<<<< HEAD
 from .camp import CampConfig
 from typing import Optional
 import json
@@ -19,12 +18,8 @@
 
 # fixme: put this in wrapper? load wrapper with .aerosol? 
 from part2pop import build_population
-from dataclasses import dataclass
+from dataclasses import dataclass, make_dataclass
 from netCDF4 import Dataset
-=======
-from dataclasses import dataclass, make_dataclass
-import netCDF4
->>>>>>> 23823f8e
 import numpy as np
 import os.path
 import scipy.stats
@@ -187,11 +182,9 @@
         #     **{p.aliases if p.aliases else p.name : scenario.size.modes[3].mass_fraction(p.name) for p in scenario.size.modes[3].species}
         # )
         
-<<<<<<< HEAD
+# FIXME: put this in constants?
 dry_air_molar_mass   = 29.   # g/mol, dry air
 
-=======
->>>>>>> 23823f8e
 # this type handles the mapping of AMBRS gas species to MAM4 species
 class GasMixingRatios:
     def __init__(self,
@@ -202,18 +195,11 @@
         ih2so4 = GasSpecies.find(scenario.gases, 'H2SO4')
         if ih2so4 == -1:
             raise ValueError("H2SO4 gas not found in gas species")
-<<<<<<< HEAD
         isoag = GasSpecies.find(scenario.gases, 'soag')
         # fixme: double-check MAM units
         self.SO2 = scenario.gas_concs[iso2] * scenario.gases[iso2].molar_mass / dry_air_molar_mass
         self.H2SO4 = scenario.gas_concs[ih2so4] * scenario.gases[ih2so4].molar_mass / dry_air_molar_mass
         self.SOAG = 0.0 if isoag == -1 else scenario.gases[isoag]
-=======
-        isoag = GasSpecies.find(scenario.gases, 'SOAG')
-        self.SO2 = scenario.gas_concs[iso2]
-        self.H2SO4 = scenario.gas_concs[ih2so4]
-        self.SOAG = 0.0 if isoag == -1 else scenario.gas_concs[isoag]
->>>>>>> 23823f8e
     
 class AerosolModel(BaseAerosolModel):
     def __init__(self,
@@ -303,7 +289,7 @@
             numc2 = scenario.size.modes[1].number,
             numc3 = scenario.size.modes[2].number,
             numc4 = scenario.size.modes[3].number,
-<<<<<<< HEAD
+            
             mfso41 = aero_mass_fracs.accum.SO4/mftot1,
             mfpom1 = aero_mass_fracs.accum.POM/mftot1,
             mfsoa1 = aero_mass_fracs.accum.SOA/mftot1,
@@ -331,33 +317,6 @@
 
             aero_spec_names = aero_names,
             gas_spec_names = gas_names
-=======
-            
-            mfso41 = np.floor(aero_mass_fracs.accum.SO4/mftot1 * 10**12) / 10**12,
-            mfpom1 = np.floor(aero_mass_fracs.accum.POM/mftot1 * 10**12) / 10**12,
-            mfsoa1 = np.floor(aero_mass_fracs.accum.SOA/mftot1 * 10**12) / 10**12,
-            mfbc1  = np.floor(aero_mass_fracs.accum.BC/mftot1 * 10**12) / 10**12,
-            mfdst1 = np.floor(aero_mass_fracs.accum.DST/mftot1 * 10**12) / 10**12,
-            mfncl1 = np.floor(aero_mass_fracs.accum.NCL/mftot1 * 10**12) / 10**12,
-
-            mfso42 = np.floor(aero_mass_fracs.aitken.SO4/mftot2 * 10**12) / 10**12,
-            mfsoa2 = np.floor(aero_mass_fracs.aitken.SOA/mftot2 * 10**12) / 10**12,
-            mfncl2 = np.floor(aero_mass_fracs.aitken.NCL/mftot2 * 10**12) / 10**12,
-            
-            mfdst3 = np.floor(aero_mass_fracs.coarse.DST/mftot3 * 10**12) / 10**12,
-            mfncl3 = np.floor(aero_mass_fracs.coarse.NCL/mftot3 * 10**12) / 10**12,
-            mfso43 = np.floor(aero_mass_fracs.coarse.SO4/mftot3 * 10**12) / 10**12,
-            mfbc3  = np.floor(aero_mass_fracs.coarse.BC/mftot3 * 10**12) / 10**12,
-            mfpom3 = np.floor(aero_mass_fracs.coarse.POM/mftot3 * 10**12) / 10**12,
-            mfsoa3 = np.floor(aero_mass_fracs.coarse.SOA/mftot3 * 10**12) / 10**12,
-
-            mfpom4 = np.floor(aero_mass_fracs.pcarbon.POM/mftot4 * 10**12) / 10**12,
-            mfbc4  = np.floor(aero_mass_fracs.pcarbon.BC/mftot4 * 10**12) / 10**12,
-
-            qso2 = gas_mixing_ratios.SO2 * 1.e-6 * 64.0648 / 28.966,
-            qh2so4 = gas_mixing_ratios.H2SO4 * 1.e-6 * 98.0784 / 28.966,
-            qsoag = gas_mixing_ratios.SOAG *  1.e-6 * 12.0109997 / 28.966,
->>>>>>> 23823f8e
         )
 
 
@@ -446,17 +405,6 @@
 qh2so4         = {input.qh2so4},
 qsoag          = {input.qsoag},
 /
-<<<<<<< HEAD
-{camp_block}"""
-
-
-# &camp_input
-# use_camp       = 1,
-# camp_files     = '{camp_files_abs if camp_files_abs else ""}',
-# /
-# """
-        filename = dir / 'namelist'
-=======
 &size_parameters
     dgnum1       = {input.scenario.size.modes[0].geom_mean_diam},
     dgnum2       = {input.scenario.size.modes[1].geom_mean_diam},
@@ -471,7 +419,6 @@
         if not os.path.exists(dir):
             raise OSError(f'Directory not found: {dir}')
         filename = os.path.join(dir, 'namelist')
->>>>>>> 23823f8e
         with open(filename, 'w') as f:
             f.write(content)
 
