"""ambrs.partmc -- data types and functions related to the PartMC box model"""

from .aerosol import AerosolProcesses, AerosolModalSizePopulation, \
                     AerosolModalSizeState
from .aerosol_model import BaseAerosolModel
from .analysis import Output
from .scenario import Scenario
from .ppe import Ensemble
from typing import Dict, Optional

from .gas import build_gas_mixture

import os
import numpy as np
from dataclasses import dataclass
import json
import pandas as pd
<<<<<<< HEAD
from part2pop import build_population
from netCDF4 import Dataset
=======
>>>>>>> 23823f8e

@dataclass
class AeroData:
    species: str            # name of aerosol species
    density: float          # aerosol species density [kg/m^3]
    ions_in_soln: int       # number of ions in solution [-]
    molecular_weight: float # molecular weight [kg/mol]
    kappa: float            # "kappa" [-]

@dataclass 
class AeroSizeDistribution:
    diam: tuple[float, ...] # diameters of bin edges [m]
    num_conc: tuple[float, ...] # total number concentrations of particles in bins [m^{-3}]

@dataclass
class AeroMode:
    mode_name: str  # name of aerosol mode
    mass_frac: Dict[str, float | tuple[float, float]]
                    # mapping of modal species names to mass fractions (and possibly also std deviations)
    diam_type: str  # type of diameter specified ('geometric', 'mobility')
    mode_type: str  # type of distribution ('log_normal', 'exp', 'mono', 'sampled')

    #----------------------
    # diam_type parameters
    #----------------------

    # mobility
    temp: Optional[float] = None # temperature at which mobility diameters were measured [K]
    pressure: Optional[float] = None # pressure at which mobility diameters were measured [Pa]

    #----------------------
    # mode_type parameters
    #----------------------

    # log_normal, exp, mono
    num_conc: float = None                     # modal number concentration [#/m^-3]

    # log_normal
    geom_mean_diam: Optional[float] = None     # modal geometric mean diameter
    log10_geom_std_dev: Optional[float] = None # log10 of geometric std dev of diameter

    # exp
    diam_at_mean_vol: Optional[float] = None   # the diameter corresponding to the mean volume [m]

    # mono
    radius: Optional[float] = None             # the radius R0 for which 2*R0 = D0 [m]

    # sampled
    size_dist: Optional[AeroSizeDistribution] = None # aerosol size distribution

# time series data types
type ScalarTimeSeries = list[tuple[float, float], ...] # list of (t, value) pairs
type DictTimeSeries = list[tuple[float, dict], ...] # list of (t, dict) pairs
type AerosolModeTimeSeries = list[tuple[float, AeroMode], ...] # list of (t, mode) pairs

@dataclass
class Input:
    """ambrs.partmc.Input -- an input dataclass for PartMC's box model"""
    # all fields here are named identically to their respective parameters
    # in the .spec scenario file for the PartMC box model

    run_type: str               # particle, analytic, sectional

    restart:  bool              # whether to restart from saved state

    do_select_weighting: bool   # whether to select weighting explicitly

    t_max: float                # total simulation time [s]
    del_t: float                # timestep [s]
    t_output: float             # output interval (0 disables) [s]
    t_progress: float           # progress printing interval (0 disables) [s]

    do_camp_chem: bool          # whether to use CAMP for chemistry

    gas_data: tuple[str, ...]   # tuple of gas species names
    gas_init: tuple[float, ...] # initial gas concentrations (ordered like gas_data)

    aerosol_data: tuple[AeroData, ...] # tuple of aerosol data
    do_fractal: bool                         # whether todo fractal treatment
    aerosol_init: tuple[AeroMode, ...] # aerosol modal initial condition file

    temp_profile: ScalarTimeSeries       # temperature time series ((t1, T1), (t2, T2), ...)
    pressure_profile: ScalarTimeSeries   # pressure time series
    height_profile: ScalarTimeSeries     # height profile file

    rel_humidity: float         # initial relative humidity [-]
    latitude: float             # latitude [degrees, -90 to 90]
    longitude: float            # longitude [degrees, -180 to 180]
    altitude: float             # altitude [m]
    start_time: int             # start time [s since 00:00 UTC]
    start_day: int              # start day of year [days, UTC]

    do_coagulation: bool        # whether to do coagulation
    do_condensation: bool       # whether to do condensation
    do_mosaic: bool             # whether to use MOSAIC
    do_optical: bool            # whether to compute optical props
    do_nucleation: bool         # whether to do nucleation

    rand_init: int              # random initialization (0 to use time)
    allow_doubling: bool        # whether to allow doubling
    allow_halving: bool         # whether to allow halving
    record_removals: bool       # whether to record particle removals
    do_parallel: bool           # whether to run in parallel

    # weighting fields
    weight_type: str = ''       # type of weighting to use (power, power_source)
    weighting_exponent: int = 0 # exponent to use in weighting curve (-3 to 0)

    # particle-specific fields
    n_repeat: Optional[int] = None # number of Monte Carlo repeats
    n_part:   Optional[int] = None # number of particles
    loss_function: Optional[str] = None # loss function specification

    # TODO: analytic-specific fields??
    # TODO: sectional-specific fields??

    # TODO: fractal-specific fields??

    # process-specific fields`
    coag_kernel: Optional[str] = None # coagulation kernel name

    # emissions fields
    gas_emissions: Optional[DictTimeSeries] = None # gas emissions time series
    gas_background: Optional[DictTimeSeries] = None  # background gas concentration time series
    aero_emissions: Optional[AerosolModeTimeSeries] = None  # aerosol emissions time series
    aero_background: Optional[AerosolModeTimeSeries] = None # aerosol background time series

    # CAMP configuration
    camp_config: Optional[str] = None

<<<<<<< HEAD
neutralize = False
=======
>>>>>>> 23823f8e
class AerosolModel(BaseAerosolModel):
    def __init__(self,
                 processes: AerosolProcesses,
                 run_type = 'particle',
                 n_part = None,
                 n_repeat = 0,
                 camp_config = None):
        BaseAerosolModel.__init__(self, 'partmc', processes)
        if run_type not in ['particle']:
            raise ValueError(f'Unsupported run_type: {run_type}')
        if not n_part or n_part < 1:
            raise ValueError('n_part must be positive!')
        if n_repeat < 0:
            raise ValueError('n_repeat must be non-negative!')
        self.run_type = run_type
        self.n_part = n_part
        self.n_repeat = n_repeat
        self.camp_config = camp_config

    def create_input(self,
                     scenario: Scenario,
                     dt: float,
                     nstep: int) -> Input:
        if dt <= 0.0:
            raise ValueError("dt must be positive")
        if nstep <= 0:
            raise ValueError("nstep must be positive")
        if not isinstance(scenario.size, AerosolModalSizeState):
            raise TypeError('Non-modal aerosol particle size state cannot be used to create PartMC input!')
        if self.processes.do_camp_chem:
            aero_data = [AeroData(
                species = f'core.mixed.{s.name}',
                density = s.density,
                ions_in_soln = s.ions_in_soln,
                molecular_weight = s.molar_mass / 1000.,
                kappa = s.hygroscopicity,
            ) for s in scenario.aerosols if s.name == 'SO4' or s.name == 'H2O' or s.name == 'BC']
            aero_init = [AeroMode(
                mode_name = m.name.replace(' ', '_'),
                mass_frac = {f'core.mixed.{m.species[i].name}':m.mass_fractions[i] for i in range(len(m.species)) if m.species[i].name == 'SO4' or m.species[i].name == 'H2O' or m.species[i].name == 'BC'},
                diam_type = 'geometric', # FIXME: could also be 'mobility'
                mode_type = 'log_normal', # FIXME: could also be 'exp', 'mono', 'sampled'
                num_conc = m.number,
                geom_mean_diam = m.geom_mean_diam,
                log10_geom_std_dev = m.log10_geom_std_dev,
            ) for m in scenario.size.modes]
        else:
            aero_data = [AeroData(
                species = s.name, # f'{s.name}',
                density = s.density,
                ions_in_soln = s.ions_in_soln,
                molecular_weight = s.molar_mass / 1000.,
                kappa = s.hygroscopicity,
            ) for s in scenario.aerosols]            
            aero_init = [AeroMode(
                mode_name = m.name.replace(' ', '_'),
                # mass_frac = mam4_sulfate_to_so4_and_nh4(m.mass_fractions[0]),
                mass_frac = {m.species[i].name:m.mass_fractions[i] for i in range(len(m.species))},
                # mass_frac = {f'{m.species[i].name}':m.mass_fractions[i] for i in range(len(m.species)) if m.species[i].name != 'SO4' else mam4_sulfate_to_so4_and_nh4(m.mass_fractions[i])},
                # {f'{m.species[i].name}':m.mass_fractions[i] for i in range(len(m.species))},
                diam_type = 'geometric', # FIXME: could also be 'mobility'
                mode_type = 'log_normal', # FIXME: could also be 'exp', 'mono', 'sampled'
                num_conc = m.number,
                geom_mean_diam = m.geom_mean_diam,
                log10_geom_std_dev = m.log10_geom_std_dev,
            ) for m in scenario.size.modes]
            for ii in range(len(aero_init)):
                if 'SO4' in aero_init[ii].mass_frac.keys() and 'NH4' not in aero_init[ii].mass_frac.keys():
                    ammonium_sulfate_frac = aero_init[ii].mass_frac['SO4']
                    nh4_per_ammonium_sulfate = 2*18./(2*18. + 96.)
                    so4_per_ammonium_sulfate = 96./(2*18. + 96.)
                    # nh4_frac = ammonium_sulfate_frac * nh4_per_ammonium_sulfate  # assuming all sulfate is in the form of (NH4)2SO4
                    aero_init[ii].mass_frac['NH4'] = ammonium_sulfate_frac * nh4_per_ammonium_sulfate
                    aero_init[ii].mass_frac['SO4'] = ammonium_sulfate_frac * so4_per_ammonium_sulfate
        do_mosaic = self.processes.condensation and not self.processes.do_camp_chem
        do_camp_chem = self.processes.condensation and self.processes.do_camp_chem
        return Input(
            run_type = self.run_type,
            n_part = self.n_part,
            n_repeat = self.n_repeat,

            restart = False,
<<<<<<< HEAD
            # do_select_weighting = False,
=======
>>>>>>> 23823f8e
            do_select_weighting = True,
            weight_type = 'power_source',
            weighting_exponent = 0,

            t_max = nstep * dt,
            del_t = dt,
            t_output = dt, # setting t_output = dt for now, which I believe is how MAM4 works.
            t_progress = dt, # reporting progress at every time step for now. 

<<<<<<< HEAD
            do_camp_chem = do_camp_chem,

            gas_data = tuple([gas.name for gas in scenario.gases]),
            
            gas_init = tuple([1.e9 * gas_conc for gas_conc in scenario.gas_concs]), # mol/mol-air to ppb
=======
            do_camp_chem = True,

            gas_data = tuple([gas.name for gas in scenario.gases]),
            gas_init = tuple([1.e+3 * gas_conc for gas_conc in scenario.gas_concs]),
>>>>>>> 23823f8e
            # FIXME: double-check that units are consistent; add unit test

            
            aerosol_data = tuple(aero_data),
            do_fractal = False,
            aerosol_init = tuple(aero_init),

            temp_profile = [(0, scenario.temperature)],
            pressure_profile = [(0, scenario.pressure)],
            height_profile = [(0, scenario.height)],

            # loss_function = 'volume',

            rel_humidity = scenario.relative_humidity,
            latitude = 0,       # FIXME:
            longitude = 0,      # FIXME:
<<<<<<< HEAD
            altitude = 3.0e+3,       # FIXME:
=======
            altitude = 3.0e+3,  # FIXME:
>>>>>>> 23823f8e
            start_time = 21600, # FIXME:
            start_day = 200,    # FIXME:

            do_coagulation = self.processes.coagulation,
            do_condensation = False, # this is cloud condensation, not for aerosols
            
            do_mosaic = do_mosaic, # use MOSAIC if not using CAMP
            do_optical = self.processes.optics,
            do_nucleation = self.processes.nucleation,

            rand_init = 42, # FIXME: seed 0 uses clock to initialize random seed
            allow_doubling = True,
            allow_halving = True,
            record_removals = True,
            do_parallel = False,

            gas_emissions = scenario.gas_emissions,
<<<<<<< HEAD
=======
            gas_background = scenario.gas_background,
>>>>>>> 23823f8e

            camp_config = self.camp_config,
        )

    def invocation(self,
                   exe: str,
                   prefix: str) -> str:
        return f'{exe} {prefix}.spec'

    def write_input_files(self,
                          input,
                          dir: str,
                          prefix: str):
        if not os.path.exists(dir):
            raise OSError(f'Directory not found: {dir}')
        output_dir = os.path.join(dir, 'out')
        if not os.path.exists(output_dir):
            os.mkdir(output_dir)

        # write the main (.spec) file
        output_prefix = os.path.join('out', prefix)
        spec_content = f'run_type {input.run_type}\noutput_prefix {output_prefix}\n'

        # simulation metadata
        if input.run_type == 'particle':
            spec_content += f'n_repeat {input.n_repeat if input.n_repeat else 1}\nn_part {input.n_part}\n'
        if input.restart:
            spec_content += 'restart yes\n'
        else:
            spec_content += 'restart no\n'
        if input.do_select_weighting:
            spec_content += 'do_select_weighting yes\n'
            spec_content += f'weight_type {input.weight_type}\n'
            if input.weight_type in ['power','power_source']:
                spec_content += f'weighting_exponent {input.weighting_exponent}\n'
        else:
            spec_content += 'do_select_weighting no\n'
        spec_content += '\n'

        # time info
        spec_content += f't_max {input.t_max}\ndel_t {input.del_t}\nt_output {input.t_output}\nt_progress {input.t_progress}\n'
        spec_content += '\n'
        
        # chemistry
        if input.do_camp_chem:
            spec_content += 'do_camp_chem yes\n'
<<<<<<< HEAD
            spec_content += f'camp_config {input.camp_config}\n' # FIXME: path
=======
            # spec_content += f'camp_config {input.camp_config}\n' # FIXME: path
            spec_content += f'camp_config {input.camp_config}/{prefix}/config.json\n' # FIXME: path
>>>>>>> 23823f8e
        else:
            spec_content += 'do_camp_chem no\n'
        spec_content += '\n'

        # gas data
<<<<<<< HEAD
        if not self.processes.do_camp_chem:
            spec_content += 'gas_data gas_data.dat\n'
=======
        # spec_content += 'gas_data gas_data.dat\n'
>>>>>>> 23823f8e
        spec_content += 'gas_init gas_init.dat\n'
        spec_content += '\n'

        # aerosol data
<<<<<<< HEAD
        if not self.processes.do_camp_chem:
            spec_content += 'aerosol_data aero_data.dat\n'
        
=======
        # spec_content += 'aerosol_data aero_data.dat\n'
>>>>>>> 23823f8e
        if input.do_fractal:
            spec_content += 'do_fractal yes\n'
        else:
            spec_content += 'do_fractal no\n'
        spec_content += 'aerosol_init aero_init_dist.dat\n'
        spec_content += '\n'

        # atmospheric environment data
        spec_content += 'temp_profile temp.dat\npressure_profile pres.dat\nheight_profile height.dat\n'
        spec_content += 'gas_emissions gas_emit.dat\ngas_background gas_back.dat\n'
        spec_content += 'aero_emissions aero_emit.dat\naero_background aero_back.dat\n'
        if input.loss_function:
            spec_content += f'loss_function {input.loss_function}\n'
        else:
            spec_content += 'loss_function none\n'
        spec_content += '\n'

        spec_content += f'rel_humidity {input.rel_humidity}\n'
        spec_content += f'latitude {input.latitude}\n'
        spec_content += f'longitude {input.longitude}\n'
        spec_content += f'altitude {input.altitude}\n'
        spec_content += f'start_time {input.start_time}\n'
        spec_content += f'start_day {input.start_day}\n'
        spec_content += '\n'

        # processes
        if input.do_coagulation:
            spec_content += f'do_coagulation yes\ncoag_kernel {input.coag_kernel if input.coag_kernel else 'brown'}\n'
        else:
            spec_content += 'do_coagulation no\n'
        if input.do_condensation:
            spec_content += 'do_condensation yes\n'
        else:
            spec_content += 'do_condensation no\n'
        if input.do_mosaic:
            spec_content += 'do_mosaic yes\n'
            # do_optical is only parsed when do_mosaic is set
            if input.do_optical:
                spec_content += 'do_optical yes\n'
            else:
                spec_content += 'do_optical no\n'
        else:
            spec_content += 'do_mosaic no\n'
        if input.do_nucleation:
            spec_content += 'do_nucleation yes\n'
        else:
            spec_content += 'do_nucleation no\n'
        spec_content += '\n'

        # misc simulation parameters
        spec_content += f'rand_init {input.rand_init}\n'
        if input.allow_doubling:
            spec_content += 'allow_doubling yes\n'
        else:
            spec_content += 'allow_doubling no\n'
        if input.allow_halving:
            spec_content += 'allow_halving yes\n'
        else:
            spec_content += 'allow_halving no\n'
        if input.record_removals:
            spec_content += 'record_removals yes\n'
        else:
            spec_content += 'record_removals no\n'
        if input.do_parallel:
            spec_content += 'do_parallel yes'
        else:
            spec_content += 'do_parallel no'

        with open(os.path.join(dir, prefix + '.spec'), 'w') as f:
            f.write(spec_content)

        # write auxiliary data files

        # gas_data.dat, gas_init.dat
        with open(os.path.join(dir, 'gas_data.dat'), 'w') as f:
            f.write('# list of gas species\n')
            for gas in input.gas_data:
                f.write(f'{gas}\n')
        with open(os.path.join(dir, 'gas_init.dat'), 'w') as f:
            f.write('# species\tinitial concentration (ppb)\n')
            for g in range(len(input.gas_data)):
                f.write(f'{input.gas_data[g]}\t{input.gas_init[g]}\n')

        # aero_data.dat, aero_init_dist.dat, aero_init_comp.dat
        with open(os.path.join(dir, 'aero_data.dat'), 'w') as f:
            f.write('#\tdens (kg/m^3)\tions in soln (1)\tmolec wght (kg/mole)\tkappa (1)\n')
            for aero in input.aerosol_data:
                f.write(f'{aero.species}\t{aero.density}\t{aero.ions_in_soln}\t{aero.molecular_weight}\t{aero.kappa}\n')
        self._write_aero_modes(dir, 'aero_init', input.aerosol_init)

        # temp.dat, pres.dat, height.dat
        with open(os.path.join(dir, 'temp.dat'), 'w') as f:
            f.write('# time (s)\n# temp (K)\n')
            f.write('\t'.join(['time'] + [str(pair[0]) for pair in input.temp_profile]) + '\n')
            f.write('\t'.join(['temp'] + [str(pair[1]) for pair in input.temp_profile]))
        with open(os.path.join(dir, 'pres.dat'), 'w') as f:
            f.write('# time (s)\n# pressure (Pa)\n')
            f.write('\t'.join(['time'] + [str(pair[0]) for pair in input.pressure_profile]) + '\n')
            f.write('\t'.join(['pressure'] + [str(pair[1]) for pair in input.pressure_profile]))
        with open(os.path.join(dir, 'height.dat'), 'w') as f:
            f.write('# time (s)\n# height (m)\n')
            f.write('\t'.join(['time'] + [str(pair[0]) for pair in input.height_profile]) + '\n')
            f.write('\t'.join(['height'] + [str(pair[1]) for pair in input.height_profile]))

        # gas_emit.dat
        if input.gas_emissions:
            gas_emission_species = list(input.gas_emissions[0][1].keys())
            gas_emission_species.remove('rate')
            with open(os.path.join(dir, 'gas_emit.dat'), 'w') as f:
                f.write('# time (s)\n# rate = scaling parameter\n# emissions (mol m^{-2} s^{-1})\n')
                f.write('\t'.join(['time'] + [str(pair[0]) for pair in input.gas_emissions]) + '\n')
                f.write('\t'.join(['rate'] + [str(pair[1]['rate']) for pair in input.gas_emissions]) + '\n')
                for species_name in gas_emission_species:
                    f.write('\t'.join([species_name] + [str(pair[1][species_name]) for pair in input.gas_emissions]) + '\n')
        else:
            # write a gas emissions file with zero data
            with open(os.path.join(dir, 'gas_emit.dat'), 'w') as f:
                f.write('# time (s)\n# rate = scaling parameter\n# emissions (mol m^{-2} s^{-1})\n')
                f.write('time\t0.0\n')
                f.write('rate\t0.0\n')
                for gas in input.gas_data:
                    f.write(f'{gas}\t0.0\n')

        # gas_back.dat
        if input.gas_background:
            # gas_background_species = [input.gas_background[0].time_series[1].keys()]
            gas_background_species = list(input.gas_background[0][1].keys())
            gas_background_species.remove('rate')
            # FIXME: convert background conc to ppb
            with open(os.path.join(dir, 'gas_back.dat'), 'w') as f:
                f.write('# time (s)\n# rate (s^{-1})\n# concentrations (ppb)\n')
                f.write('\t'.join(['time'] + [str(pair[0]) for pair in input.gas_background]) + '\n')
                f.write('\t'.join(['rate'] + [str(pair[1]['rate']) for pair in input.gas_background]) + '\n')
                # f.write('\t'.join([species_name] + [str(pair[1][species_name]) \
                #                   for species_name in gas_background_species \
                #                   for pair in input.gas_background]))
                for species_name in gas_background_species:
                    f.write('\t'.join([species_name] + [str(pair[1][species_name]) for pair in input.gas_background]) + '\n')
        else:
            # write a gas background file with zero data
            with open(os.path.join(dir, 'gas_back.dat'), 'w') as f:
                f.write('# time (s)\n# rate = scaling parameter\n# emissions (mol m^{-2} s^{-1})\n')
                f.write('time\t0.0\n')
                f.write('rate\t0.0\n')
                for gas in input.gas_data:
                    f.write(f'{gas}\t0.0\n')

        # aero_emit.dat, aero_emit_dist_*.dat, aero_emit_comp_*.dat
        if input.aero_emissions:
            with open(os.path.join(dir, 'aero_emit.dat'), 'w') as f:
                f.write('# time (s)\n# rate (s^{-1})\n# aerosol distribution filename\n')
                f.write('\t'.join(['time'] + [time_series[0] for time_series in input.aero_emissions]) + '\n')
                f.write('\t'.join(['rate'] + [time_series[1]['rate'] for time_series in input.aero_emissions]) + '\n')
                f.write('\t'.join(['dist'] + [f'aero_emit_dist_{i+1}.dat' for i in range(len(input.aero_emissions))]))
            for i, time_series in enumerate(input.aero_emissions):
                input._write_aero_modes(dir, f'aero_emit_dist_{i+1}', input.aero_emissions)
        else:
            # write a zero-scaled aerosol emissions file
            with open(os.path.join(dir, 'aero_emit.dat'), 'w') as f:
                f.write('# time (s)\n# rate (s^{-1})\n# aerosol distribution filename\n')
                f.write('time\t0.0\n')
                f.write('rate\t0.0\n')
                f.write('dist\taero_init_dist.dat\n')

        # aero_back.dat, aero_back_dist.dat, aero_back_comp.dat
        if input.aero_background:
            with open(os.path.join(dir, 'aero_back.dat'), 'w') as f:
                f.write('# time (s)\n# rate (s^{-1})\n# aerosol distribution filename\n')
                f.write('\t'.join(['time'] + [time_series[0] for time_series in input.aero_background]) + '\n')
                f.write('\t'.join(['rate'] + [time_series[1]['rate'] for time_series in input.aero_background]) + '\n')
                f.write('\t'.join(['dist'] + [f'aero_emit_dist_{i+1}.dat' for i in range(len(input.aero_background))]))
            for i, time_series in enumerate(input.aero_background):
                input._write_aero_modes(dir, f'aero_back_dist_{i+1}', input.aero_background)
        else:
            # write a zero-scaled aerosol background file
            with open(os.path.join(dir, 'aero_back.dat'), 'w') as f:
                f.write('# time (s)\n# rate (s^{-1})\n# aerosol distribution filename\n')
                f.write('time\t0.0\n')
                f.write('rate\t0.0\n')
                f.write('dist\taero_init_dist.dat\n')

    def _write_aero_modes(self,
                          dir: str,
                          prefix: str,
                          modes):
        dist_file = f'{prefix}_dist.dat'
        with open(os.path.join(dir, dist_file), 'w') as f:
            for i, mode in enumerate(modes):
                f.write(f'mode_name {mode.mode_name}\n')
                f.write(f'mass_frac {prefix}_comp_{i+1}.dat\n')
                f.write(f'diam_type {mode.diam_type}\n')
                f.write(f'mode_type {mode.mode_type}\n')
                f.write(f'num_conc {mode.num_conc}\n')
                if mode.diam_type == 'geometric':
                    f.write(f'geom_mean_diam {mode.geom_mean_diam}\n')
                    f.write(f'log10_geom_std_dev {mode.log10_geom_std_dev}\n')
                else:
                    raise TypeError(f'Unsupported diam_type for {mode.mode_name} mode: {mode.diam_type}')
                f.write('\n')
        for i, mode in enumerate(modes):
            with open(os.path.join(dir, f'{prefix}_comp_{i+1}.dat'), 'w') as f:
                f.write('#\tproportion\n')
                for species, mass_frac in mode.mass_frac.items():
                    f.write(f'{species}\t{mass_frac}\n')

<<<<<<< HEAD
def retrieve_model_state(
        scenario_name: str, 
        scenario: Scenario,
        timestep: int, 
        repeat_num: int=1, # number of PartMC repeat, set to 1 if scenario just run once
        species_modifications: dict={},
        ensemble_output_dir: str='partmc_runs') -> Output: # data structure that allows species modifications in post-processing (e.g., treat some organics as light-absorbing)
    
    partmc_dir = ensemble_output_dir + '/' + scenario_name 
    partmc_population_cfg = {
        'type':'partmc',
        'partmc_dir': partmc_dir,
        'timestep':timestep,
        'repeat':repeat_num, # number of PartMC repeat, if run multiple times
        'species_modifications':species_modifications}
    
    particle_population = build_population(partmc_population_cfg)

    ncfilename = get_ncfile(
        scenario_name, timestep, 
        ensemble_output_dir=ensemble_output_dir, 
        repeat_num=repeat_num)
    currnc = Dataset(partmc_dir + '/out/' + ncfilename)
    
    gas_names = currnc.variables['gas_species'].names.split(',')
    gas_mixing_ratios_ppb = currnc.variables['gas_mixing_ratio']
    
    gas_cfg = {}
    for gas_name, mixing_ratio_ppb in zip(gas_names,gas_mixing_ratios_ppb):
        gas_cfg[gas_name] = mixing_ratio_ppb # mol trace gas/mol dry air
    gas_cfg['units'] = 'ppb'
    gas_mixture = build_gas_mixture(gas_cfg)
    
    thermodynamics = { 
        'T':currnc.variables['temperature'][:],
        'p':currnc.variables['pressure'][:],
        'RH':currnc.variables['relative_humidity'][:]}

    return Output(
        'partmc',
        scenario_name=scenario_name, 
        scenario=scenario,
        timestep=timestep,
        particle_population=particle_population,
        gas_mixture=gas_mixture,
        thermodynamics=thermodynamics,
=======
    def read_output_files(self,
                          input,
                          dir: str,
                          prefix: str,
                          lnDs = np.logspace(-9,-5,1001)) -> Output:
        n_repeat = self.n_repeat
        timestep = -1 # for now, we use the last timestep
        '''
        dNdlnD_repeat = np.zeros([len(lnDs), n_repeat])
        for i, repeat in enumerate(range(1, n_repeat+1)):
            output_file = self.get_ncfile(dir, prefix, timestep, repeat)
            # FIXME: we need something equivalent to get_partmc_dsd_onefile here,
            # FIXME: and that's a lot of code. Also: Where do we get lnDs?
            dNdlnD_repeats[:,ii] = get_partmc_dsd_onefile(lnDs,output_file,density_type=density_type)
        ''' 
        return Output(
            model = self.name,
            input = input,
            dNdlnD = np.zeros([len(lnDs)]),
            bins = None,
>>>>>>> 23823f8e
        )
    
def get_ncfile(scenario_name, timestep, ensemble_output_dir='partmc_runs', repeat_num=1):
    """helper function that returns the filename corresponding to the given
timestep and ensemble index, given the directory in which it resides"""
    
    # fixme: make this a Path rather than a string?
    output_dir = ensemble_output_dir + '/' +  scenario_name + '/out'
    full_prefix = scenario_name + '_' + str(int(repeat_num)).zfill(4)
    ncfiles = [f for f in os.listdir(output_dir) if f.startswith(full_prefix) and f.endswith('.nc')]
    
    if len(ncfiles) == 0:
        raise OSError(f'No NetCDF output found for ensemble number {repeat_num} in {dir}!')
    if timestep == -1: # return the most recent output file
        ncfiles.sort()
        return ncfiles[-1]
    else:
        ncfilename = full_prefix + '_' + str(int(timestep)).zfill(8) + '.nc'
        if ncfilename in ncfiles:
            return ncfilename
        else:
            raise OSError(f'No NetCDF output found for repeat number {repeat_num} and timestep {timestep} in {dir}!')

def mam4_sulfate_to_so4_and_nh4(sulfate_mass_frac: float) -> dict:
    """Given a mass fraction of sulfate (SO4), return a dictionary with
    the mass fractions of SO4 and NH4 needed to neutralize it.
    Note: only works for single-species ions currently.
    """
    MW_SO4 = 0.09606 # kg/mol
    MW_NH4 = 0.01804 # kg/mol
    mf_so4 = sulfate_mass_frac*MW_SO4/(MW_SO4 + 2*MW_NH4)
    mf_nh4 = 2*sulfate_mass_frac*MW_NH4/(MW_SO4 + 2*MW_NH4)
    return {'SO4': mf_so4, 'NH4': mf_nh4}

# # fixme: quick add by laura; should be somewhere else. Utlities?
# def get_mass_fracs_neutralized(mode: AerosolModalSizePopulation) -> dict:
#     """Given an AerosolModalSizePopulation mode, return a dictionary of
#     mass fractions adjusted for neutralization (i.e., adding counterions
#     to soluble species as needed to neutralize their charge).
#     Note: only works for single-species ions currently.
#     """
#     MW_SO4 = 0.09606 # kg/mol
#     MW_NH4 = 0.01804 # kg/mol
#     mass_fracs = {}
#     for i, species in enumerate(mode.species):
#         if species.name == 'SO4': # FIXME: quick check for SO4 for now; generalize with ions_in_soln
#             mf_so4_noBalance = mode.mass_fractions[i]
#             mf_so4 = mf_so4_noBalance*MW_SO4/(MW_SO4 + 2*MW_NH4)
#             mf_nh4 = 2*mf_so4_noBalance*MW_NH4/(MW_SO4 + 2*MW_NH4)
#             mass_fracs['SO4'] = mf_so4
#             mass_fracs['NH4'] = mf_nh4
#         else:
#             mass_fracs[species.name] = mode.mass_fractions[i]
    
#     return mass_fracs<|MERGE_RESOLUTION|>--- conflicted
+++ resolved
@@ -15,11 +15,8 @@
 from dataclasses import dataclass
 import json
 import pandas as pd
-<<<<<<< HEAD
 from part2pop import build_population
 from netCDF4 import Dataset
-=======
->>>>>>> 23823f8e
 
 @dataclass
 class AeroData:
@@ -150,10 +147,6 @@
     # CAMP configuration
     camp_config: Optional[str] = None
 
-<<<<<<< HEAD
-neutralize = False
-=======
->>>>>>> 23823f8e
 class AerosolModel(BaseAerosolModel):
     def __init__(self,
                  processes: AerosolProcesses,
@@ -236,10 +229,6 @@
             n_repeat = self.n_repeat,
 
             restart = False,
-<<<<<<< HEAD
-            # do_select_weighting = False,
-=======
->>>>>>> 23823f8e
             do_select_weighting = True,
             weight_type = 'power_source',
             weighting_exponent = 0,
@@ -249,18 +238,11 @@
             t_output = dt, # setting t_output = dt for now, which I believe is how MAM4 works.
             t_progress = dt, # reporting progress at every time step for now. 
 
-<<<<<<< HEAD
             do_camp_chem = do_camp_chem,
 
             gas_data = tuple([gas.name for gas in scenario.gases]),
             
             gas_init = tuple([1.e9 * gas_conc for gas_conc in scenario.gas_concs]), # mol/mol-air to ppb
-=======
-            do_camp_chem = True,
-
-            gas_data = tuple([gas.name for gas in scenario.gases]),
-            gas_init = tuple([1.e+3 * gas_conc for gas_conc in scenario.gas_concs]),
->>>>>>> 23823f8e
             # FIXME: double-check that units are consistent; add unit test
 
             
@@ -277,11 +259,7 @@
             rel_humidity = scenario.relative_humidity,
             latitude = 0,       # FIXME:
             longitude = 0,      # FIXME:
-<<<<<<< HEAD
             altitude = 3.0e+3,       # FIXME:
-=======
-            altitude = 3.0e+3,  # FIXME:
->>>>>>> 23823f8e
             start_time = 21600, # FIXME:
             start_day = 200,    # FIXME:
 
@@ -299,10 +277,6 @@
             do_parallel = False,
 
             gas_emissions = scenario.gas_emissions,
-<<<<<<< HEAD
-=======
-            gas_background = scenario.gas_background,
->>>>>>> 23823f8e
 
             camp_config = self.camp_config,
         )
@@ -349,34 +323,21 @@
         # chemistry
         if input.do_camp_chem:
             spec_content += 'do_camp_chem yes\n'
-<<<<<<< HEAD
             spec_content += f'camp_config {input.camp_config}\n' # FIXME: path
-=======
-            # spec_content += f'camp_config {input.camp_config}\n' # FIXME: path
-            spec_content += f'camp_config {input.camp_config}/{prefix}/config.json\n' # FIXME: path
->>>>>>> 23823f8e
         else:
             spec_content += 'do_camp_chem no\n'
         spec_content += '\n'
 
         # gas data
-<<<<<<< HEAD
         if not self.processes.do_camp_chem:
             spec_content += 'gas_data gas_data.dat\n'
-=======
-        # spec_content += 'gas_data gas_data.dat\n'
->>>>>>> 23823f8e
         spec_content += 'gas_init gas_init.dat\n'
         spec_content += '\n'
 
         # aerosol data
-<<<<<<< HEAD
         if not self.processes.do_camp_chem:
             spec_content += 'aerosol_data aero_data.dat\n'
         
-=======
-        # spec_content += 'aerosol_data aero_data.dat\n'
->>>>>>> 23823f8e
         if input.do_fractal:
             spec_content += 'do_fractal yes\n'
         else:
@@ -582,7 +543,6 @@
                 for species, mass_frac in mode.mass_frac.items():
                     f.write(f'{species}\t{mass_frac}\n')
 
-<<<<<<< HEAD
 def retrieve_model_state(
         scenario_name: str, 
         scenario: Scenario,
@@ -629,28 +589,6 @@
         particle_population=particle_population,
         gas_mixture=gas_mixture,
         thermodynamics=thermodynamics,
-=======
-    def read_output_files(self,
-                          input,
-                          dir: str,
-                          prefix: str,
-                          lnDs = np.logspace(-9,-5,1001)) -> Output:
-        n_repeat = self.n_repeat
-        timestep = -1 # for now, we use the last timestep
-        '''
-        dNdlnD_repeat = np.zeros([len(lnDs), n_repeat])
-        for i, repeat in enumerate(range(1, n_repeat+1)):
-            output_file = self.get_ncfile(dir, prefix, timestep, repeat)
-            # FIXME: we need something equivalent to get_partmc_dsd_onefile here,
-            # FIXME: and that's a lot of code. Also: Where do we get lnDs?
-            dNdlnD_repeats[:,ii] = get_partmc_dsd_onefile(lnDs,output_file,density_type=density_type)
-        ''' 
-        return Output(
-            model = self.name,
-            input = input,
-            dNdlnD = np.zeros([len(lnDs)]),
-            bins = None,
->>>>>>> 23823f8e
         )
     
 def get_ncfile(scenario_name, timestep, ensemble_output_dir='partmc_runs', repeat_num=1):
@@ -672,37 +610,4 @@
         if ncfilename in ncfiles:
             return ncfilename
         else:
-            raise OSError(f'No NetCDF output found for repeat number {repeat_num} and timestep {timestep} in {dir}!')
-
-def mam4_sulfate_to_so4_and_nh4(sulfate_mass_frac: float) -> dict:
-    """Given a mass fraction of sulfate (SO4), return a dictionary with
-    the mass fractions of SO4 and NH4 needed to neutralize it.
-    Note: only works for single-species ions currently.
-    """
-    MW_SO4 = 0.09606 # kg/mol
-    MW_NH4 = 0.01804 # kg/mol
-    mf_so4 = sulfate_mass_frac*MW_SO4/(MW_SO4 + 2*MW_NH4)
-    mf_nh4 = 2*sulfate_mass_frac*MW_NH4/(MW_SO4 + 2*MW_NH4)
-    return {'SO4': mf_so4, 'NH4': mf_nh4}
-
-# # fixme: quick add by laura; should be somewhere else. Utlities?
-# def get_mass_fracs_neutralized(mode: AerosolModalSizePopulation) -> dict:
-#     """Given an AerosolModalSizePopulation mode, return a dictionary of
-#     mass fractions adjusted for neutralization (i.e., adding counterions
-#     to soluble species as needed to neutralize their charge).
-#     Note: only works for single-species ions currently.
-#     """
-#     MW_SO4 = 0.09606 # kg/mol
-#     MW_NH4 = 0.01804 # kg/mol
-#     mass_fracs = {}
-#     for i, species in enumerate(mode.species):
-#         if species.name == 'SO4': # FIXME: quick check for SO4 for now; generalize with ions_in_soln
-#             mf_so4_noBalance = mode.mass_fractions[i]
-#             mf_so4 = mf_so4_noBalance*MW_SO4/(MW_SO4 + 2*MW_NH4)
-#             mf_nh4 = 2*mf_so4_noBalance*MW_NH4/(MW_SO4 + 2*MW_NH4)
-#             mass_fracs['SO4'] = mf_so4
-#             mass_fracs['NH4'] = mf_nh4
-#         else:
-#             mass_fracs[species.name] = mode.mass_fractions[i]
-    
-#     return mass_fracs+            raise OSError(f'No NetCDF output found for repeat number {repeat_num} and timestep {timestep} in {dir}!')