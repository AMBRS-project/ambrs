"""ambrs.ppe - types and functions supporting the creation of perturbed-parameter
ensembles (PPE).

We use frozen scipy.stats distributions (specifically the rv_continuous ones)
for sampling. These frozen distributions fix the shape parameters, location, and
scale factors for each random variable.
"""

import numpy as np
import pyDOE
import scipy.stats
import itertools # for cartesian products of parameter sweeps

from dataclasses import dataclass
from math import log10, pow
from typing import Optional
from .aerosol import \
    AerosolModalSizeState, AerosolModeState, AerosolModePopulation, \
    AerosolModalSizeDistribution, AerosolModalSizePopulation, AerosolSpecies, \
    RVFrozenDistribution, Delta
from .gas import GasSpecies
from .scenario import Scenario

@dataclass(frozen=True)
class EnsembleSpecification:
    """EnsembleSpecification: a set of distributions from which members of a
PPE are sampled"""
    name: str
    aerosols: tuple[AerosolSpecies, ...]
    gases: tuple[GasSpecies, ...]
    size: AerosolModalSizeDistribution
    gas_concs: tuple[RVFrozenDistribution, ...] # ordered like gases
    flux: RVFrozenDistribution
    relative_humidity: RVFrozenDistribution
    temperature: RVFrozenDistribution
    pressure: RVFrozenDistribution
    height: float
    gas_emissions: Optional[list[tuple[float, dict]]] = None
    gas_background: Optional[list[tuple[float, dict]]] = None

    def __init__(
        self,
        name: str,
        aerosols: tuple[AerosolSpecies, ...],
        gases: tuple[GasSpecies, ...],
        size: AerosolModalSizeDistribution,
        gas_concs: tuple[RVFrozenDistribution, ...], # ordered like gases
        flux: RVFrozenDistribution,
        relative_humidity: RVFrozenDistribution,
        temperature: RVFrozenDistribution,
        pressure: RVFrozenDistribution,
        height: float,
        gas_emissions: Optional[list[tuple[float, dict]]] = None,
        gas_background: Optional[list[tuple[float, dict]]] = None
    ):
        # self.name = name
        object.__setattr__(self,'name',name)
        object.__setattr__(self,'aerosols',aerosols)
        object.__setattr__(self,'gases',gases)
        object.__setattr__(self,'size',size)
        object.__setattr__(self,'gas_concs',
                           tuple([gas_conc if callable(getattr(gas_conc,'ppf',None)) else Delta(gas_conc) for gas_conc in gas_concs]))
        if callable(getattr(flux,'ppf',None)):
            object.__setattr__(self,'flux',flux)
        elif isinstance(flux,(int,float)):
            object.__setattr__(self,'flux',Delta(flux))
        if callable(getattr(relative_humidity,'ppf',None)):
            object.__setattr__(self,'relative_humidity',relative_humidity)
        elif isinstance(relative_humidity,(int,float)):
            object.__setattr__(self,'relative_humidity',Delta(relative_humidity))
        if callable(getattr(temperature,'ppf',None)):
            object.__setattr__(self,'temperature',temperature)
        elif isinstance(temperature,(int,float)):
            object.__setattr__(self,'temperature',Delta(temperature))
        if callable(getattr(pressure,'ppf',None)):
            object.__setattr__(self,'pressure',pressure)
        elif isinstance(pressure,(int,float)):
            object.__setattr__(self,'pressure',Delta(pressure))
        object.__setattr__(self,'height',height)
        object.__setattr__(self,'gas_emissions',gas_emissions)
        object.__setattr__(self,'gas_background',gas_background)

@dataclass(frozen=True)
class Ensemble:
    """Ensemble: an ensemble defined by values sampled from the distributions of
a specific EnsembleSpecification"""
    aerosols: tuple[AerosolSpecies, ...]
    gases: tuple[GasSpecies, ...]
    size: AerosolModalSizePopulation
    gas_concs: tuple[np.array, ...] # ordered like gases
    flux: np.array
    relative_humidity: np.array
    temperature: np.array
    pressure: np.array
    height: float
    gas_emissions: Optional[list[tuple[float, dict]]] = None
    gas_background: Optional[list[tuple[float, dict]]] = None
    specification: Optional[EnsembleSpecification] = None # if used for creation

    def __len__(self):
        return len(self.size)

    def __iter__(self):
        for i in range(len(self)):
            yield self.member(i)

    def member(self, i: int) -> Scenario:
        """ensemble.member(i) -> extracts Scenario from ith ensemble member"""
        for key in self.__dict__:
            if key == 'gas_concs':
                object.__setattr__(
                    self,
                    key,
                    tuple([conc*np.ones(self.__len__()) for conc in getattr(self,key)])
                )
            elif key in ['flux','relative_humidity','temperature','pressure']:
                object.__setattr__(
                    self,
                    key,
                    getattr(self,key) * np.ones(self.__len__())
                )
        return Scenario(
            aerosols = self.aerosols,
            gases = self.gases,
            size = self.size.member(i),
            gas_concs = tuple([conc[i] for conc in self.gas_concs]),
            flux = self.flux[i],
            relative_humidity = self.relative_humidity[i],
            temperature = self.temperature[i],
            pressure = self.pressure[i],
            height = self.height,
            gas_emissions = self.gas_emissions,
            gas_background = self.gas_background,
        )

#------------------------------------------------
# Ensembles constructed by aggregating scenarios
#------------------------------------------------

def ensemble_from_scenarios(scenarios: list[Scenario]):
    """ensemble_from_scenarios(scenarios) -> ensemble consisting of exactly the
specified scenarios (which must all have the same particle size representation)"""
    n = len(scenarios)
    if n == 0:
        raise ValueError("No scenarios provided for ensemble!")

    # assemble size-independent data
    flux = np.array([scenario.flux for scenario in scenarios])
    relative_humidity = np.array([scenario.relative_humidity for scenario in scenarios])
    temperature = np.array([scenario.temperature for scenario in scenarios])
<<<<<<< HEAD
    
=======
    pressure = np.array([scenario.pressure for scenario in scenarios])

>>>>>>> 23823f8e
    # handle particle size data
    size = None
    if isinstance(scenarios[0].size, AerosolModalSizeState):
        modes=[]
        for m, mode in enumerate(scenarios[0].size.modes):
            num_species = len(mode.species)
            modes.append(AerosolModePopulation(
                name = mode.name,
                species = mode.species,
                number = np.array([scenario.size.modes[m].number \
                                   for scenario in scenarios]),
                geom_mean_diam = np.array([scenario.size.modes[m].geom_mean_diam \
                                           for scenario in scenarios]),
                log10_geom_std_dev = np.array([scenario.size.modes[m].log10_geom_std_dev \
                                              for scenario in scenarios]),
                mass_fractions = tuple(
                    [np.array([scenario.size.modes[m].mass_fractions[s] \
                               for scenario in scenarios]) \
                               for s in range(num_species)]
                ),
            ))
        size = AerosolModalSizePopulation(
            modes = tuple(modes),
        )
    else:
        raise TypeError("Invalid particle size information in scenarios!")
    gas_concs = []
    for g in range(len(scenarios[0].gas_concs)):
        gas_concs.append(np.array([scenario.gas_concs[g] for scenario in scenarios]))
    return Ensemble(
        aerosols = scenarios[0].aerosols,
        gases = scenarios[0].gases,
        size = size,
        gas_concs = tuple(gas_concs),
        flux = flux,
        relative_humidity = relative_humidity,
        temperature = temperature,
        pressure = pressure,
        height = scenarios[0].height,
        gas_emissions = scenarios[0].gas_emissions,
        gas_background = scenarios[0].gas_background,
    )

#-------------------------------------------------
# Ensembles constructed by sampling distributions
#-------------------------------------------------

def sample(specification: EnsembleSpecification, n: int) -> Ensemble:
    """sample(spec, n) -> n-member ensemble sampled from a specification"""
    size = None
    if isinstance(specification.size, AerosolModalSizeDistribution):
        size = AerosolModalSizePopulation(
            modes=tuple([
                AerosolModePopulation(
                    name = mode.name,
                    species = mode.species,
                    number = mode.number.rvs(n),
                    geom_mean_diam = mode.geom_mean_diam.rvs(n),
                    log10_geom_std_dev = mode.log10_geom_std_dev.rvs(n),
                    mass_fractions = tuple([f.rvs(n) for f in mode.mass_fractions]),
                ) for mode in specification.size.modes]),
        )
        # normalize mass fractions
        for mode in size.modes:
            factor = sum([mass_fraction for mass_fraction in mode.mass_fractions])
            mode.mass_fractions = tuple([mf/factor for mf in mode.mass_fractions])
    return Ensemble(
        aerosols = specification.aerosols,
        gases = specification.gases,
        specification = specification,
        size = size,
        gas_concs = tuple([gas_conc.rvs(n) for gas_conc in specification.gas_concs]),
        flux = specification.flux.rvs(n),
        relative_humidity = specification.relative_humidity.rvs(n),
        temperature = specification.temperature.rvs(n),
        pressure = specification.pressure.rvs(n),
        height = specification.height,
        gas_emissions = specification.gas_emissions,
        gas_background = specification.gas_background,
    )

def lhs(specification: EnsembleSpecification,
        n: int,
        criterion = None,
        iterations = None) -> Ensemble:
    """lhs(specification, n, [criterion, iterations]) -> n-member ensemble
generated from latin hypercube sampling applied to the given specification. The
optional arguments are passed along to pyDOE's lhs function, which creates the
distribution from which ensemble members are sampled."""
    num_gases = len(specification.gases)
    n_factors = num_gases + 4 # size-independent factors: num_gases + flux + relative_humidity + temperature (!!!FIXME) + presssure
    lhd = None # latin hypercube distribution (created depending on particle
               # size representation)
    size = None
    if isinstance(specification.size, AerosolModalSizeDistribution):
        # count up mode-related factors
        for mode in specification.size.modes:
            n_factors += 3 + len(mode.mass_fractions) # !!!FIXME Changed offset to 3 from 2 throughout to accommodate sigmag dist
        # lhd is a 2D array with indices (sample index, factor index)
        lhd = pyDOE.lhs(n_factors, n, criterion, iterations)
        num_species = [len(mode.mass_fractions) for mode in specification.size.modes]
        size = AerosolModalSizePopulation(
            modes=tuple([
                AerosolModePopulation(
                    name = mode.name,
                    species = mode.species,
                    number=mode.number.ppf(lhd[:,(3+num_species[m])*m]),
                    geom_mean_diam=mode.geom_mean_diam.ppf(lhd[:,(3+num_species[m])*m+1]),
                    log10_geom_std_dev=np.array(mode.log10_geom_std_dev.ppf(lhd[:,(3+num_species[m])*m+2])),
                    mass_fractions=tuple(
                        [mass_fraction.ppf(lhd[:,(3+num_species[m])*m+f])
                         for f, mass_fraction in enumerate(mode.mass_fractions)]),
                ) for m, mode in enumerate(specification.size.modes)]),
        )

        # FIXME: laura's janky fix to set some mass fractions to zero
        for mode in size.modes:
            for qq in range(len(mode.mass_fractions)):
                for ii in range(len(mode.mass_fractions[qq])):
                    if np.isnan(mode.mass_fractions[qq][ii]):
                        mode.mass_fractions[qq][ii] = 0.
        
        # FIXME: laura's janky fix to normalize mass fractions
        for mode in size.modes:
            factor = sum([mass_fraction for mass_fraction in mode.mass_fractions])
            mode.mass_fractions = tuple([mf/factor for mf in mode.mass_fractions])
            
    gas_concs = []
    for g, gas_conc in enumerate(specification.gas_concs):
        gas_concs.append(gas_conc.ppf(lhd[:,-4-(num_gases-g)]))
    return Ensemble(
        aerosols = specification.aerosols,
        gases = specification.gases,
        specification = specification,
        size = size,
        gas_concs = tuple(gas_concs),
        flux = specification.flux.ppf(lhd[:,-4]), # !!!FIXME Following indices shifted down by 1 to accommodate pressure
        relative_humidity = specification.relative_humidity.ppf(lhd[:,-3]),
        temperature = specification.temperature.ppf(lhd[:,-2]),
        pressure = specification.pressure.ppf(lhd[:,-1]),
        height = specification.height,
        gas_emissions = specification.gas_emissions,
        gas_background = specification.gas_background,
    )

#---------------------------
# Swept-parameter ensembles
#---------------------------

@dataclass(frozen=True)
class LinearParameterSweep:
    """LinearParameterSweep(a, b, n) - an n-step, uniformly-spaced sweep in the
parameter range [a, b]"""
    a: float
    b: float
    n: int

    def __len__(self) -> int: # `len(sweep)` returns number of values swept
        return self.n

    def __iter__(self) -> float: # `for p in sweep` allows iteration over assumed values
        assert(self.b - self.a > 0)
        step = (self.b - self.a)/self.n
        for i in range(self.n):
            yield self.a + i*step

@dataclass(frozen=True)
class LogarithmicParameterSweep:
    """LogarithmicParameterSweep(a, b, n) - an n-step, log10-spaced sweep in the
parameter range [a, b]"""
    a: float
    b: float
    n: int

    def __len__(self) -> int: # returns number of values swept
        return self.n

    def __iter__(self) -> float: # allows iteration over assumed values
        assert(self.b - self.a > 0)
        log_a = log10(self.a)
        log_b = log10(self.b)
        step = (log_b - log_a)/self.n
        for i in range(self.n):
            yield pow(10, log_a + i*step)

@dataclass(frozen=True)
class AerosolModeParameterSweeps:
    """AerosolModeParameterSweep: a set of parameter sweep ranges for a single,
internally-mixed aerosol mode"""
    species: tuple[AerosolSpecies, ...]
    number: Optional[LinearParameterSweep | LogarithmicParameterSweep] = None
    geom_mean_diam: Optional[LinearParameterSweep | LogarithmicParameterSweep] = None
    mass_fractions: Optional[tuple[LinearParameterSweep | LogarithmicParameterSweep, ...]] = None

@dataclass(frozen=True)
class AerosolModalSizeParameterSweeps:
    """AerosolModalSizeParameterSweeps: a set of parameter sweep ranges for
modal aerosol particle size"""
    modes: Optional[tuple[Optional[AerosolModeParameterSweeps], ...]] = None

@dataclass(frozen=True)
class AerosolParameterSweeps:
    """AerosolParameterSweeps: a set of aerosol parameter "sweep" ranges used by
the sweep function to construct an ensemble from a reference state.

Each sweep range is ultimately specified by one of the following:
* LinearParameterSweep(a, b, step) - a uniformly-spaced sweep in the parameter
  range [a, b]
* LogarithmicParameterSweep(a, b, step) - a logarithmically-spaced sweep in
  the parameter range [a, b]

If no sweep is specified for a given parameter, that parameter assumes a
value specified by the reference_state passed to the sweep function.
"""
    size: Optional[AerosolModalSizeParameterSweeps] = None
    gas_concs: Optional[tuple[LinearParameterSweep | LogarithmicParameterSweep, ...]] = None
    flux: Optional[LinearParameterSweep | LogarithmicParameterSweep] = None
    relative_humidity: Optional[LinearParameterSweep | LogarithmicParameterSweep] = None
    temperature: Optional[LinearParameterSweep | LogarithmicParameterSweep] = None

def modal_size_factors(ref_size: AerosolModalSizeState,
                       sweeps: AerosolModalSizeParameterSweeps) -> list:
    """Returns a list of numpy arrays containing all values assumed by
modal parameter sweeps for every mode in a modal particle size description.
These arrays represent "factors" in the cartesian product representing all
possible combinations of parameters."""
    factors = []
    for m, mode in enumerate(ref_size.modes):
        if sweeps and sweeps.modes and sweeps.modes[m] and sweeps.modes[m].number:
            numbers = [n for n in sweeps.modes[m].number]
        else:
            numbers = [ref_size.modes[m].number]
        factors.append(numbers)
        if sweeps and sweeps.modes and sweeps.modes[m] and sweeps.modes[m].geom_mean_diam:
            diameters = [d for d in sweeps.modes[m].geom_mean_diam]
        else:
            diameters = [ref_size.modes[m].geom_mean_diam]
        factors.append(diameters)
        if sweeps and sweeps.modes and sweeps.modes[m] and sweeps.modes[m].mass_fractions:
            for mf in sweeps.modes[m].mass_fractions:
                mass_fracs = [f for f in mf]
                factors.append(mass_fracs)
        else:
            for mf in ref_size.modes[m].mass_fractions:
                factors.append([mf])
    return factors

def sweep(reference_state: Scenario, sweeps: AerosolParameterSweeps) -> Ensemble:
    """sweep(reference_state, sweeps) -> ensemble generated by initializing a
"reference state" and performing sweeps for the parameters specified in the
given ParameterSweep. The size of the ensemble is determined by the specified
parameter sweeps"""
    # We form a cartesian product of all parameter sweeps ("factors") to obtain
    # the set of all possible parameter combinations.
    if isinstance(reference_state.size, AerosolModalSizeState): # modal
        if sweeps and sweeps.size and not isinstance(sweeps.size, AerosolModalSizeParameterSweeps):
            raise TypeError('sweep: Reference state and sweeps have mismatched particle size representations!')
        else:
            factors = modal_size_factors(reference_state.size, sweeps.size)
    else:
        raise TypeError(f'sweep: Unsupported particle size representation: {reference_state.size.__class__}')
    if sweeps.gas_concs:
        for gas_conc in sweeps.gas_concs:
            factors.append([c for c in gas_conc])
    else:
        for c in range(len(reference_state.gas_concs)):
            factors.append([reference_state.gas_concs[c]])
    if sweeps.flux:
        factors.append([F for F in sweeps.flux])
    else:
        factors.append([reference_state.flux])
    if sweeps.relative_humidity:
        factors.append([rh for rh in sweeps.relative_humidity])
    else:
        factors.append([reference_state.relative_humidity])
    if sweeps.temperature:
        factors.append([T for T in sweeps.temperature])
    else:
        factors.append([reference_state.temperature])

    # form all parameter combinations to populate an ensemble
    all_params = list(itertools.product(*factors))
    members = []
    for params in all_params:
        index = 0
        size = None
        if isinstance(reference_state.size, AerosolModalSizeState):
            mode_states = []
            for mode in reference_state.size.modes:
                num_species = len(mode.species)
                mass_fractions = [params[index+2+s] for s in range(num_species)]
                mode_states.append(
                    AerosolModeState(
                        name = mode.name,
                        species = mode.species,
                        number = params[index],
                        geom_mean_diam = params[index+1],
                        log10_geom_std_dev = mode.log10_geom_std_dev,
                        mass_fractions = tuple(mass_fractions),
                    ),
                )
                index += 2 + num_species
            size = AerosolModalSizeState(
                modes = mode_states,
            )
        else:
            raise TypeError(f'Unsupported particle size state: {reference_state.size.__class__}')
        gas_concs = []
        for g in range(len(reference_state.gas_concs)):
            gas_concs.append(params[index + g])
        index += len(gas_concs)
        member = Scenario(
            aerosols = reference_state.aerosols,
            gases = reference_state.gases,
            size = size,
            gas_concs = tuple(gas_concs),
            flux = params[index],
            relative_humidity = params[index + 1],
            temperature = params[index + 2],
            pressure = reference_state.pressure,
            height = reference_state.height,
            gas_emissions = reference_state.gas_emissions,
            gas_background = reference_state.gas_background,
        )
        index += 3
        members.append(member)

    return ensemble_from_scenarios(members)<|MERGE_RESOLUTION|>--- conflicted
+++ resolved
@@ -148,12 +148,7 @@
     flux = np.array([scenario.flux for scenario in scenarios])
     relative_humidity = np.array([scenario.relative_humidity for scenario in scenarios])
     temperature = np.array([scenario.temperature for scenario in scenarios])
-<<<<<<< HEAD
     
-=======
-    pressure = np.array([scenario.pressure for scenario in scenarios])
-
->>>>>>> 23823f8e
     # handle particle size data
     size = None
     if isinstance(scenarios[0].size, AerosolModalSizeState):
